--- conflicted
+++ resolved
@@ -10,22 +10,13 @@
  - Errors that result from exceptional control flow operation.
 
  - `switch` supports general pattern-matching;
-<<<<<<< HEAD
-   point to broader discussion of `switch` and link:pattern-matching[pattern matching]
-=======
    point to broader discussion of `switch` and link:pattern-matching{outfilesuffix}[pattern matching]
->>>>>>> 07d44c39
+
  - handle errors as values with `switch` (not with `try`)
  - design question in an API: When to use which?
  - handle errors as exceptions with `try` --- in a way, these are less general for API design; may only appear in certain (`async`) contexts.  
  But they can recover from errors that would otherwise be fatal (such as system errors), so they are necessary.
  - discuss programming examples:
-<<<<<<< HEAD
- - discuss use of link:base-libraries:Result{outfilesuffix}[Result] module>>, with examples
- - discuss use of link:base-libraries:Option{outfilesuffix}[Option] module>>, with examples
- - discuss use of link:type-Errpr{outfilesuffix}[Error type]; exceptions versus traps
-=======
  - discuss use of link:base-libraries/result{outfilesuffix}[Result] module, with examples
  - discuss use of link:base-libraries/option{outfilesuffix}[Option], with examples
- - discuss use of link:language-manual{outfilesuffix}[error-types] and exceptions versus traps
->>>>>>> 07d44c39
+ - discuss use of link:language-manual{outfilesuffix}[error-types] and exceptions versus traps