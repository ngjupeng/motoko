--- conflicted
+++ resolved
@@ -42,23 +42,16 @@
     Arg.Unit (fun () -> printf "%s\n%!" banner; exit 0), " show version";
   "--map", Arg.Set gen_source_map, " output source map";
 
-<<<<<<< HEAD
   "-t", Arg.Set Pipeline.Flags.trace, " activate tracing";
+  "--profile", Arg.Set Pipeline.Flags.profile, " activate profiling counters in interpreters ";
+  "--profile-file", Arg.Set_string Pipeline.Flags.profile_file, " set profiling output file ";
+  "--profile-line-prefix", Arg.Set_string Pipeline.Flags.profile_line_prefix, " prefix each profile line with the given string ";
+  "--profile-field",
+  Arg.String (fun n -> Pipeline.Flags.(profile_field_names := n :: !profile_field_names)),
+  " profile file includes the given field from the program result ";
   "-iR", Arg.Set interpret_ir, " interpret the lowered code";
   "-no-await", Arg.Clear Pipeline.Flags.await_lowering, " no await-lowering (with -iR)";
   "-no-async", Arg.Clear Pipeline.Flags.async_lowering, " no async-lowering (with -iR)";
-=======
-  "-t", Arg.Set Flags.trace, " activate tracing";
-  "--profile", Arg.Set Flags.profile, " activate profiling counters in interpreters ";
-  "--profile-file", Arg.Set_string Flags.profile_file, " set profiling output file ";
-  "--profile-line-prefix", Arg.Set_string Flags.profile_line_prefix, " prefix each profile line with the given string ";
-  "--profile-field",
-  Arg.String (fun n -> Flags.profile_field_names := n :: !Flags.profile_field_names),
-  " profile file includes the given field from the program result ";
-  "-iR", Arg.Set Flags.interpret_ir, " interpret the lowered code";
-  "-no-await", Arg.Clear Flags.await_lowering, " no await-lowering (with -iR)";
-  "-no-async", Arg.Clear Flags.async_lowering, " no async-lowering (with -iR)";
->>>>>>> d1a73bb3
 
   "-no-link", Arg.Clear link, " do not statically link-in runtime";
   "-no-dfinity-api",
@@ -114,11 +107,11 @@
    https://github.com/dfinity-lab/actorscript/pull/405#issuecomment-503326551
 *)
 let process_profiler_flags () =
-  ProfilerFlags.profile             := !Flags.profile ;
-  ProfilerFlags.profile_verbose     := !Flags.profile_verbose ;
-  ProfilerFlags.profile_file        := !Flags.profile_file ;
-  ProfilerFlags.profile_line_prefix := !Flags.profile_line_prefix ;
-  ProfilerFlags.profile_field_names := !Flags.profile_field_names ;
+  ProfilerFlags.profile             := !Pipeline.Flags.profile;
+  ProfilerFlags.profile_verbose     := !Pipeline.Flags.profile_verbose;
+  ProfilerFlags.profile_file        := !Pipeline.Flags.profile_file;
+  ProfilerFlags.profile_line_prefix := !Pipeline.Flags.profile_line_prefix;
+  ProfilerFlags.profile_field_names := !Pipeline.Flags.profile_field_names;
   ()
 
 let () =
