--- conflicted
+++ resolved
@@ -82,12 +82,7 @@
       | [n] -> out_file := Filename.remove_extension (Filename.basename n) ^ ".wasm"
       | ns -> eprintf "asc: no output file specified"; exit 1
     end;
-<<<<<<< HEAD
-    let result = Pipeline.(compile_files !compile_mode !(Flags.link) files) in
-    let module_ = exit_on_failure (Lib.Result.map (fun (module_, _) -> module_) result) in
-=======
     let module_ = Diag.run Pipeline.(compile_files !compile_mode !(Flags.link) files) in
->>>>>>> 16e65d95
     let oc = open_out !out_file in
     let (source_map, wasm) = CustomModuleEncode.encode module_ in
     output_string oc wasm; close_out oc;
