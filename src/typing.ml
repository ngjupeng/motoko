open Syntax
open Source

module T = Type
module A = Effect


(* Error recovery *)

exception Recover

let recover_with (x : 'a) (f : 'b -> 'a) (y : 'b) = try f y with Recover -> x
let recover_opt f y = recover_with None (fun y -> Some (f y)) y
let recover f y = recover_with () f y


(* Scopes *)

type val_env = T.typ T.Env.t
type lib_env = T.typ T.Env.t
type typ_env = T.con T.Env.t
type con_env = T.ConSet.t


type scope =
  { val_env : val_env;
    lib_env : lib_env;
    typ_env : typ_env;
    con_env : con_env;
  }

let empty_scope : scope =
  { val_env = T.Env.empty;
    lib_env = T.Env.empty;
    typ_env = T.Env.empty;
    con_env = T.ConSet.empty
  }

let adjoin_scope scope1 scope2 =
  { val_env = T.Env.adjoin scope1.val_env scope2.val_env;
    lib_env = T.Env.adjoin scope1.lib_env scope2.lib_env;
    typ_env = T.Env.adjoin scope1.typ_env scope2.typ_env;
    con_env = T.ConSet.union scope1.con_env scope2.con_env;
  }

<<<<<<< HEAD
let adjoin_val_env scope ve = {scope with val_env = T.Env.adjoin scope.val_env ve}
(*
let adjoin_con_env c ce = {c with con_env = Con.Env.adjoin c.con_env ce}
let adjoin_typ_env c te ce =
  { c with
    typ_env = T.Env.adjoin c.typ_env te;
    con_env = Con.Env.adjoin c.con_env ce;
  }
 *)
=======
let library_scope f t =
  { empty_scope with lib_env = T.Env.add f t empty_scope.lib_env }
>>>>>>> f8739b16

(* Contexts (internal) *)

type lab_env = T.typ T.Env.t
type ret_env = T.typ option

type env =
  { vals : val_env;
    libs : lib_env;
    typs : typ_env;
    cons : con_env;
    labs : lab_env;
    rets : ret_env;
    async : bool;
    pre : bool;
    msgs : Diag.msg_store;
  }

let env_of_scope msgs scope =
  { vals = scope.val_env;
    libs = scope.lib_env;
    typs = scope.typ_env;
    cons = scope.con_env;
    labs = T.Env.empty;
    rets = None;
    async = false;
    pre = false;
    msgs;
  }

(* Error bookkeeping *)

let type_error at text : Diag.message =
  Diag.{sev = Diag.Error; at; cat = "type"; text}
let type_warning at text : Diag.message = Diag.{sev = Diag.Warning; at; cat = "type"; text}

let local_error env at fmt =
 Printf.ksprintf (fun s -> Diag.add_msg env.msgs (type_error at s)) fmt

let error env at fmt =
  Printf.ksprintf (fun s -> Diag.add_msg env.msgs (type_error at s); raise Recover) fmt
let warn env at fmt =
  Printf.ksprintf (fun s -> Diag.add_msg env.msgs (type_warning at s)) fmt


(* Context extension *)

let add_lab env x t = {env with labs = T.Env.add x t env.labs}
let add_val env x t = {env with vals = T.Env.add x t env.vals}

let add_typs env xs cs =
  { env with
    typs = List.fold_right2 T.Env.add xs cs env.typs;
    cons = List.fold_right T.ConSet.disjoint_add cs env.cons;
  }

let adjoin env scope =
  { env with
    vals = T.Env.adjoin env.vals scope.val_env;
    libs = T.Env.adjoin env.libs scope.lib_env;
    typs = T.Env.adjoin env.typs scope.typ_env;
    cons = T.ConSet.union env.cons scope.con_env;
  }

let adjoin_vals env ve = {env with vals = T.Env.adjoin env.vals ve}
let adjoin_typs env te ce =
  { env with
    typs = T.Env.adjoin env.typs te;
    cons = T.ConSet.disjoint_union env.cons ce;
  }

let disjoint_union env at fmt env1 env2 =
  try T.Env.disjoint_union env1 env2
  with T.Env.Clash k -> error env at fmt k


(* Types *)

let check_ids env vrnt ids = ignore
 begin
  let compound, member = if vrnt then "variant", "case" else "object", "field" in
  (List.fold_left
    (fun dom id ->
      if List.mem id.it dom
      then error env id.at "duplicate %s name %s in %s type" member id.it compound
      else id.it::dom
    ) [] ids
  )
 end

let infer_mut mut : T.typ -> T.typ =
  match mut.it with
  | Const -> fun t -> t
  | Var -> fun t -> T.Mut t

let rec check_path env path : T.typ =
  let t = check_path' env path in
  path.note <- t;
  t

and check_path' env path : T.typ =
  match path.it with
  | IdH id ->
    begin
      match T.Env.find_opt id.it env.vals with
      | Some t ->
        t
      | None -> error env id.at "unbound path identifier %s" id.it
    end
  | DotH(path, id) ->
    let t = check_path env path in
    match T.promote t with
    | T.Obj (T.Module, flds) ->
      begin
        try T.lookup_field id.it flds with
        | _ -> error env id.at "field name %s does not exist in module type\n  %s"
                     id.it (T.string_of_typ_expand t)
      end
    | _ -> error env id.at "expecting path of module type, found %s"
             (T.string_of_typ_expand t)

let rec check_typ env typ : T.typ =
  let t = check_typ' env typ in
  typ.note <- t;
  t

and check_typ' env typ : T.typ =
  match typ.it with
  | VarT (id, typs) ->
    (match T.Env.find_opt id.it env.typs with
    | Some c ->
      let T.Def (tbs, t) | T.Abs (tbs, t) = Con.kind c in
      let ts = check_typ_bounds env tbs typs typ.at in
      T.Con (c, ts)
    | None -> error env id.at "unbound type identifier %s" id.it
    )
  | PrimT "Any" -> T.Any
  | PrimT "None" -> T.Non
  | PrimT "Shared" -> T.Shared
  | PrimT s ->
    (try T.Prim (T.prim s) with Invalid_argument _ ->
      error env typ.at "unknown primitive type"
    )
  | ArrayT (mut, typ) ->
    let t = check_typ env typ in
    T.Array (infer_mut mut t)
  | TupT typs ->
    T.Tup (List.map (check_typ env) typs)
  | FuncT (sort, binds, typ1, typ2) ->
    let cs, ts, te, ce = check_typ_binds env binds in
    let env' = adjoin_typs env te ce in
    let typs1 = as_seqT typ1 in
    let typs2 = as_seqT typ2 in
    let ts1 = List.map (check_typ env') typs1 in
    let ts2 = List.map (check_typ env') typs2 in
    let c = match typs2 with [{it = AsyncT _; _}] -> T.Promises | _ -> T.Returns in
    if sort.it = T.Sharable then
    if not env.pre then
    begin
      let t1 = T.seq ts1 in
      if not (T.sub t1 T.Shared) then
        error env typ1.at "shared function has non-shared parameter type\n  %s"
          (T.string_of_typ_expand t1);
      (match ts2 with
      | [] -> ()
      | [T.Async t2] ->
        if not (T.sub t2 T.Shared) then
          error env typ2.at "shared function has non-shared result type\n  %s"
            (T.string_of_typ_expand t2);
      | _ -> error env typ2.at "shared function has non-async result type\n  %s"
          (T.string_of_typ_expand (T.seq ts2))
      )
    end;
    let tbs = List.map2 (fun c t -> {T.var = Con.name c; bound = t}) cs ts in
    T.Func (sort.it, c, T.close_binds cs tbs, List.map (T.close cs) ts1, List.map (T.close cs) ts2)
  | OptT typ ->
    T.Opt (check_typ env typ)
  | VariantT cts ->
    check_ids env true (List.map fst cts);
    let cs = List.map (check_typ_constructor env) cts in
    T.Variant (List.sort T.compare_summand cs)
  | AsyncT typ ->
    let t = check_typ env typ in
    if not env.pre && not (T.sub t T.Shared) then
      error env typ.at "async type has non-shared parameter type\n  %s"
        (T.string_of_typ_expand t);
    T.Async t
  | ObjT (sort, fields) ->
    check_ids env false (List.map (fun (field : typ_field) -> field.it.id) fields);
    let fs = List.map (check_typ_field env sort.it) fields in
    T.Obj (sort.it, List.sort T.compare_field fs)
  | PathT (p, id, typs) ->
    let t = check_path env p in
    (match T.promote t with
     | T.Obj(_,flds) ->
      begin
        match T.lookup_typ_field id.it flds with
        | (c,T.Def (tbs, t))
        | (c,T.Abs (tbs, t)) ->
          let ts = (* if env.pre
                   then List.map (check_typ env) typs
                   else *) check_typ_bounds env tbs typs typ.at in
          T.Con (c, ts)
        | exception _ -> error env id.at "unbound type identifier %s" id.it
      end
     |  _ -> error env id.at "path of unexpected type %s" id.it
    )
  | ParT typ ->
    check_typ env typ

and check_typ_field env s typ_field : T.field =
  let {id; mut; typ} = typ_field.it in
  let t = infer_mut mut (check_typ env typ) in
  if s = T.Actor && not (T.is_func (T.promote t)) then
    error env typ.at "actor field %s has non-function type\n  %s"
      id.it (T.string_of_typ_expand t);
  if s <> T.Object T.Local && not (T.sub t T.Shared) then
    error env typ.at "shared object or actor field %s has non-shared type\n  %s"
      id.it (T.string_of_typ_expand t);
  T.{lab = id.it; typ = t}

and check_typ_constructor env ct =
  let (c, t) = ct
  in (c.it, check_typ env t)

and check_typ_binds env typ_binds : T.con list * T.typ list * typ_env * con_env =
  let xs = List.map (fun typ_bind -> typ_bind.it.var.it) typ_binds in
  let cs = List.map (fun n -> Con.fresh n (T.Abs ([], T.Pre))) xs in
  let te = List.fold_left2 (fun te typ_bind c ->
      let id = typ_bind.it.var in
      if T.Env.mem id.it te then
        error env id.at "duplicate type name %s in type parameter list" id.it;
      T.Env.add id.it c te
    ) T.Env.empty typ_binds cs in
  let pre_env' = add_typs {env with pre = true} xs cs  in
  let ts = List.map (fun typ_bind -> check_typ pre_env' typ_bind.it.bound) typ_binds in
  let ks = List.map (fun t -> T.Abs ([], t)) ts in
  List.iter2 T.set_kind cs ks;
  let env' = add_typs env xs cs in
  let _ = List.map (fun typ_bind -> check_typ env' typ_bind.it.bound) typ_binds in
  List.iter2 (fun typ_bind c -> typ_bind.note <- Some c) typ_binds cs;
  cs, ts, te, T.ConSet.of_list cs

and check_typ_bounds env (tbs : T.bind list) typs at : T.typ list =
  match tbs, typs with
  | tb::tbs', typ::typs' ->
    let t = check_typ env typ in
    if not env.pre then begin
      if not (T.sub t tb.T.bound) then
        local_error env typ.at "type argument\n  %s\ndoes not match parameter bound\n  %s"
          (T.string_of_typ_expand t)
          (T.string_of_typ_expand tb.T.bound)
    end;
    let ts' = check_typ_bounds env tbs' typs' at in
    t::ts'
  | [], [] -> []
  | [], _ -> local_error env at "too many type arguments"; []
  | _, [] -> error env at "too few type arguments"

and check_inst_bounds env tbs typs at =
  let tys = check_typ_bounds env tbs typs at  in
  tys

(* Literals *)

let check_lit_val env t of_string at s =
  try of_string s with _ ->
    error env at "literal out of range for type %s"
      (T.string_of_typ (T.Prim t))

let check_nat env = check_lit_val env T.Nat Value.Nat.of_string
let check_int env = check_lit_val env T.Int Value.Int.of_string
let check_word8 env = check_lit_val env T.Word8 Value.Word8.of_string_u
let check_word16 env = check_lit_val env T.Word16 Value.Word16.of_string_u
let check_word32 env = check_lit_val env T.Word32 Value.Word32.of_string_u
let check_word64 env = check_lit_val env T.Word64 Value.Word64.of_string_u
let check_float env = check_lit_val env T.Float Value.Float.of_string


let infer_lit env lit at : T.prim =
  match !lit with
  | NullLit -> T.Null
  | BoolLit _ -> T.Bool
  | NatLit _ -> T.Nat
  | IntLit _ -> T.Int
  | Word8Lit _ -> T.Word8
  | Word16Lit _ -> T.Word16
  | Word32Lit _ -> T.Word32
  | Word64Lit _ -> T.Word64
  | FloatLit _ -> T.Float
  | CharLit _ -> T.Char
  | TextLit _ -> T.Text
  | PreLit (s, T.Nat) ->
    lit := NatLit (check_nat env at s); (* default *)
    T.Nat
  | PreLit (s, T.Int) ->
    lit := IntLit (check_int env at s); (* default *)
    T.Int
  | PreLit (s, T.Float) ->
    lit := FloatLit (check_float env at s); (* default *)
    T.Float
  | PreLit _ ->
    assert false

let check_lit env t lit at =
  match T.normalize t, !lit with
  | T.Opt _, NullLit -> ()
  | T.Prim T.Nat, PreLit (s, T.Nat) ->
    lit := NatLit (check_nat env at s)
  | T.Prim T.Int, PreLit (s, (T.Nat | T.Int)) ->
    lit := IntLit (check_int env at s)
  | T.Prim T.Word8, PreLit (s, (T.Nat | T.Int)) ->
    lit := Word8Lit (check_word8 env at s)
  | T.Prim T.Word16, PreLit (s, (T.Nat | T.Int)) ->
    lit := Word16Lit (check_word16 env at s)
  | T.Prim T.Word32, PreLit (s, (T.Nat | T.Int)) ->
    lit := Word32Lit (check_word32 env at s)
  | T.Prim T.Word64, PreLit (s, (T.Nat | T.Int)) ->
    lit := Word64Lit (check_word64 env at s)
  | T.Prim T.Float, PreLit (s, (T.Nat | T.Int | T.Float)) ->
    lit := FloatLit (check_float env at s)
  | t, _ ->
    let t' = T.Prim (infer_lit env lit at) in
    if not (T.sub t' t) then
      local_error env at "literal of type\n  %s\ndoes not have expected type\n  %s"
        (T.string_of_typ t') (T.string_of_typ_expand t)


(* Expressions *)

let isAsyncE exp =
  match exp.it with
  | AsyncE _ -> true
  | _ -> false

let rec infer_exp env exp : T.typ =
  infer_exp' T.as_immut env exp

and infer_exp_mut env exp : T.typ =
  infer_exp' Lib.Fun.id env exp

and infer_exp_promote env exp : T.typ =
  let t = infer_exp env exp in
  let t' = T.promote t in
  if t' = T.Pre then
    error env exp.at "cannot infer type of expression while trying to infer surrounding class type,\nbecause its type is a forward reference to type\n  %s"
      (T.string_of_typ_expand  t);
  t'

and infer_exp' f env exp : T.typ =
  assert (exp.note.note_typ = T.Pre);
  let t = infer_exp'' env exp in
  assert (t <> T.Pre);
  let t' = f t in
  if not env.pre then begin
    assert (T.normalize t' <> T.Pre);
    let e = A.infer_effect_exp exp in
    exp.note <- {note_typ = T.normalize t'; note_eff = e}
  end;
  t'

and infer_exp'' env exp : T.typ =
  match exp.it with
  | PrimE _ ->
    error env exp.at "cannot infer type of primitive"
  | VarE id ->
    (match T.Env.find_opt id.it env.vals with
    | Some T.Pre ->
      error env id.at "cannot infer type of forward variable %s" id.it;
    | Some t -> t
    | None ->
      error env id.at "unbound variable %s" id.it
    )
  | LitE lit ->
    T.Prim (infer_lit env lit exp.at)
  | UnE (ot, op, exp1) ->
    let t1 = infer_exp_promote env exp1 in
    (* Special case for subtyping *)
    let t = if t1 = T.Prim T.Nat then T.Prim T.Int else t1 in
    if not env.pre then begin
      assert (!ot = Type.Pre);
      if not (Operator.has_unop t op) then
        error env exp.at "operator is not defined for operand type\n  %s"
          (T.string_of_typ_expand t);
      ot := t;
    end;
    t
  | ShowE (ot, exp1) ->
    let t = infer_exp_promote env exp1 in
    if not env.pre then begin
      if not (Show.can_show t) then
        error env exp.at "show is not defined for operand type\n  %s"
          (T.string_of_typ_expand t);
      ot := t
    end;
    T.Prim T.Text
  | BinE (ot, exp1, op, exp2) ->
    let t1 = infer_exp_promote env exp1 in
    let t2 = infer_exp_promote env exp2 in
    let t = T.lub t1 t2 in
    if not env.pre then begin
      assert (!ot = Type.Pre);
      if not (Operator.has_binop t op) then
        error env exp.at "operator not defined for operand types\n  %s and\n  %s"
          (T.string_of_typ_expand t1)
          (T.string_of_typ_expand t2);
      ot := t
    end;
    t
  | RelE (ot, exp1, op, exp2) ->
    let t1 = infer_exp_promote env exp1 in
    let t2 = infer_exp_promote env exp2 in
    let t = T.lub t1 t2 in
    if not env.pre then begin
      assert (!ot = Type.Pre);
      if not (Operator.has_relop t op) then
        error env exp.at "operator not defined for operand types\n  %s and\n  %s"
          (T.string_of_typ_expand t1)
          (T.string_of_typ_expand t2);
      ot := t;
    end;
    T.bool
  | TupE exps ->
    let ts = List.map (infer_exp env) exps in
    T.Tup ts
  | OptE exp1 ->
    let t1 = infer_exp env exp1 in
    T.Opt t1
  | VariantE (i, exp1) ->
    T.Variant [(i.it, infer_exp env exp1)]
  | ProjE (exp1, n) ->
    let t1 = infer_exp_promote env exp1 in
    (try
      let ts = T.as_tup_sub n t1 in
      match List.nth_opt ts n with
      | Some t -> t
      | None ->
        error env exp.at "tuple projection %n is out of bounds for type\n  %s"
          n (T.string_of_typ_expand t1)
    with Invalid_argument _ ->
      error env exp1.at "expected tuple type, but expression produces type\n  %s"
        (T.string_of_typ_expand t1)
    )
  | ObjE (sort, fields) ->
    let env' = if sort.it = T.Actor then {env with async = false} else env in
    infer_obj env' sort.it fields exp.at
  | DotE (exp1, id) ->
    let t1 = infer_exp_promote env exp1 in
    (try
      let s, tfs = T.as_obj_sub id.it t1 in
      try T.lookup_field id.it tfs with
      |  Invalid_argument _ ->
         error env exp1.at "field name %s does not exist in type\n  %s"
           id.it (T.string_of_typ_expand t1)
     with Invalid_argument _ ->
       error env exp1.at "expected object type, but expression produces type\n  %s"
         (T.string_of_typ_expand t1)
    )
  | AssignE (exp1, exp2) ->
    if not env.pre then begin
      let t1 = infer_exp_mut env exp1 in
      try
        let t2 = T.as_mut t1 in
        check_exp env t2 exp2
      with Invalid_argument _ ->
        error env exp.at "expected mutable assignment target";
    end;
    T.unit
  | ArrayE (mut, exps) ->
    let ts = List.map (infer_exp env) exps in
    let t1 = List.fold_left T.lub T.Non ts in
    if
      t1 = T.Any && List.for_all (fun t -> T.promote t <> T.Any) ts
    then
      warn env exp.at "this array has type %s because elements have inconsistent types"
        (T.string_of_typ (T.Array t1));
    T.Array (match mut.it with Const -> t1 | Var -> T.Mut t1)
  | IdxE (exp1, exp2) ->
    let t1 = infer_exp_promote env exp1 in
    (try
      let t = T.as_array_sub t1 in
      if not env.pre then check_exp env T.nat exp2;
      t
    with Invalid_argument _ ->
      error env exp1.at "expected array type, but expression produces type\n  %s"
        (T.string_of_typ_expand t1)
    )
  | FuncE (_, sort, typ_binds, pat, typ, exp) ->
    let cs, ts, te, ce = check_typ_binds env typ_binds in
    let env' = adjoin_typs env te ce in
    let t1, ve = infer_pat_exhaustive env' pat in
    let t2 = check_typ env' typ in
    if not env.pre then begin
      let env'' =
        {env' with labs = T.Env.empty; rets = Some t2; async = false} in
      check_exp (adjoin_vals env'' ve) t2 exp;
      if sort.it = T.Sharable then begin
        if not (T.sub t1 T.Shared) then
          error env pat.at "shared function has non-shared parameter type\n  %s"
            (T.string_of_typ_expand t1);
        if not (T.is_concrete t1) then
          error env pat.at "shared function parameter contains abstract type\n  %s"
            (T.string_of_typ_expand t1);
        begin match t2 with
        | T.Tup [] -> ()
        | T.Async t2 ->
          if not (T.sub t2 T.Shared) then
            error env typ.at "shared function has non-shared result type\n  %s"
              (T.string_of_typ_expand t2);
          if not (T.is_concrete t2) then
            error env typ.at "shared function result contains abstract type\n  %s"
              (T.string_of_typ_expand t2);
          if not (isAsyncE exp) then
            error env exp.at "shared function with async type has non-async body"
        | _ -> error env typ.at "shared function has non-async result type\n  %s"
            (T.string_of_typ_expand t2)
        end
      end
    end;
    let ts1 = match pat.it with TupP ps -> T.as_seq t1 | _ -> [t1] in
    let ts2 = match typ.it with TupT _ -> T.as_seq t2 | _ -> [t2] in
    let c =
      match sort.it, typ.it with
      | T.Sharable, (AsyncT _) -> T.Promises  (* TBR: do we want this for T.Local too? *)
      | _ -> T.Returns
    in
    let tbs = List.map2 (fun c t -> {T.var = Con.name c; bound = T.close cs t}) cs ts in
    T.Func (sort.it, c, tbs, List.map (T.close cs) ts1, List.map (T.close cs) ts2)
  | CallE (exp1, insts, exp2) ->
    let t1 = infer_exp_promote env exp1 in
    let sort, tbs, t_arg, t_ret =
      try T.as_func_sub T.Local (List.length insts) t1
      with Invalid_argument _ ->
        error env exp1.at "expected function type, but expression produces type\n  %s"
          (T.string_of_typ_expand t1)
      in
    let ts = check_inst_bounds env tbs insts exp.at in
    let t_arg = T.open_ ts t_arg in
    let t_ret = T.open_ ts t_ret in
    if not env.pre then begin
      check_exp env t_arg exp2;
      if sort = T.Sharable then begin
        if not (T.is_concrete t_arg) then
          error env exp1.at "shared function argument contains abstract type\n  %s"
            (T.string_of_typ_expand t_arg);
        if not (T.is_concrete t_ret) then
          error env exp2.at "shared function call result contains abstract type\n  %s"
            (T.string_of_typ_expand t_ret);
      end
    end;
    t_ret
  | BlockE decs ->
    let t, scope = infer_block env decs exp.at in
    (try T.avoid scope.con_env t with T.Unavoidable c ->
      error env exp.at "local class type %s is contained in inferred block type\n  %s"
        (Con.to_string c)
        (T.string_of_typ_expand t)
    )
  | NotE exp1 ->
    if not env.pre then check_exp env T.bool exp1;
    T.bool
  | AndE (exp1, exp2) ->
    if not env.pre then begin
      check_exp env T.bool exp1;
      check_exp env T.bool exp2
    end;
    T.bool
  | OrE (exp1, exp2) ->
    if not env.pre then begin
      check_exp env T.bool exp1;
      check_exp env T.bool exp2
    end;
    T.bool
  | IfE (exp1, exp2, exp3) ->
    if not env.pre then check_exp env T.bool exp1;
    let t2 = infer_exp env exp2 in
    let t3 = infer_exp env exp3 in
    let t = T.lub t2 t3 in
    if
      t = T.Any &&
      T.promote t2 <> T.Any && T.promote t3 <> T.Any
    then
      warn env exp.at "this if has type %s because branches have inconsistent types,\ntrue produces\n  %s\nfalse produces\n  %s"
        (T.string_of_typ t)
        (T.string_of_typ_expand t2)
        (T.string_of_typ_expand t3);
    t
  | SwitchE (exp1, cases) ->
    let t1 = infer_exp_promote env exp1 in
    let t = infer_cases env t1 T.Non cases in
    if not env.pre then
      if not (Coverage.check_cases cases t1) then
        warn env exp.at "the cases in this switch do not cover all possible values";
    t
  | WhileE (exp1, exp2) ->
    if not env.pre then begin
      check_exp env T.bool exp1;
      check_exp env T.unit exp2
    end;
    T.unit
  | LoopE (exp1, None) ->
    if not env.pre then begin
      check_exp env T.unit exp1
    end;
    T.Non
  | LoopE (exp1, Some exp2) ->
    if not env.pre then begin
      check_exp env T.unit exp1;
      check_exp env T.bool exp2
    end;
    T.unit
  | ForE (pat, exp1, exp2) ->
    if not env.pre then begin
      let t1 = infer_exp_promote env exp1 in
      (try
        let _, tfs = T.as_obj_sub "next" t1 in
        let t = T.lookup_field "next" tfs in
        let t1, t2 = T.as_mono_func_sub t in
        if not (T.sub T.unit t1) then raise (Invalid_argument "");
        let t2' = T.as_opt_sub t2 in
        let ve = check_pat_exhaustive env t2' pat in
        check_exp (adjoin_vals env ve) T.unit exp2
      with Invalid_argument _ ->
        local_error env exp1.at "expected iterable type, but expression has type\n  %s"
          (T.string_of_typ_expand t1)
      );
    end;
    T.unit
  | LabelE (id, typ, exp1) ->
    let t = check_typ env typ in
    if not env.pre then check_exp (add_lab env id.it t) t exp1;
    t
  | BreakE (id, exp1) ->
    (match T.Env.find_opt id.it env.labs with
    | Some t ->
      if not env.pre then check_exp env t exp1
    | None ->
      let name =
        match String.split_on_char ' ' id.it with
        | ["continue"; name] -> name
        | _ -> id.it
      in local_error env id.at "unbound label %s" name
    );
    T.Non
  | RetE exp1 ->
    if not env.pre then begin
      match env.rets with
      | Some T.Pre ->
        local_error env exp.at "cannot infer return type"
      | Some t ->
        check_exp env t exp1
      | None ->
        local_error env exp.at "misplaced return"
    end;
    T.Non
  | AsyncE exp1 ->
    let env' =
      {env with labs = T.Env.empty; rets = Some T.Pre; async = true} in
    let t = infer_exp env' exp1 in
    if not (T.sub t T.Shared) then
      error env exp1.at "async type has non-shared parameter type\n  %s"
        (T.string_of_typ_expand t);
    T.Async t
  | AwaitE exp1 ->
    if not env.async then
      error env exp.at "misplaced await";
    let t1 = infer_exp_promote env exp1 in
    (try
      T.as_async_sub t1
    with Invalid_argument _ ->
      error env exp1.at "expected async type, but expression has type\n  %s"
        (T.string_of_typ_expand t1)
    )
  | AssertE exp1 ->
    if not env.pre then check_exp env T.bool exp1;
    T.unit
  | AnnotE (exp1, typ) ->
    let t = check_typ env typ in
    if not env.pre then check_exp env t exp1;
    t
  | ImportE (_, fp) ->
    if !fp = "" then assert false;
    (match T.Env.find_opt !fp env.libs with
    | Some T.Pre ->
      error env exp.at "cannot infer type of forward import %s" !fp
    | Some t -> t
    | None -> error env exp.at "unresolved import %s" !fp
    )

and check_exp env t exp =
  assert (not env.pre);
  assert (exp.note.note_typ = T.Pre);
  assert (t <> T.Pre);
  let t' = check_exp' env (T.normalize t) exp in
  let e = A.infer_effect_exp exp in
  exp.note <- {note_typ = t'; note_eff = e}

and check_exp' env t exp : T.typ =
  match exp.it, t with
  | PrimE s, T.Func _ ->
    t
  | LitE lit, _ ->
    check_lit env t lit exp.at;
    t
  | UnE (ot, op, exp1), _ when Operator.has_unop t op ->
    ot := t;
    check_exp env t exp1;
    t
  | BinE (ot, exp1, op, exp2), _ when Operator.has_binop t op ->
    ot := t;
    check_exp env t exp1;
    check_exp env t exp2;
    t
  | TupE exps, T.Tup ts when List.length exps = List.length ts ->
    List.iter2 (check_exp env) ts exps;
    t
  | OptE exp1, _ when T.is_opt t ->
    check_exp env (T.as_opt t) exp1;
    t
  | ArrayE (mut, exps), T.Array t' ->
    if (mut.it = Var) <> T.is_mut t' then
      local_error env exp.at "%smutable array expression cannot produce expected type\n  %s"
        (if mut.it = Const then "im" else "")
        (T.string_of_typ_expand (T.Array t'));
    List.iter (check_exp env (T.as_immut t')) exps;
    t
  | AsyncE exp1, T.Async t' ->
    let env' = {env with labs = T.Env.empty; rets = Some t'; async = true} in
    check_exp env' t' exp1;
    t
  | BlockE decs, _ ->
    ignore (check_block env t decs exp.at);
    t
  | IfE (exp1, exp2, exp3), _ ->
    check_exp env T.bool exp1;
    check_exp env t exp2;
    check_exp env t exp3;
    t
  | SwitchE (exp1, cases), _ ->
    let t1 = infer_exp_promote env exp1 in
    check_cases env t1 t cases;
    if not (Coverage.check_cases cases t1) then
      warn env exp.at "the cases in this switch do not cover all possible values";
    t
  | _ ->
    let t' = infer_exp env exp in
    if not (T.sub t' t) then
      local_error env exp.at "expression of type\n  %s\ncannot produce expected type\n  %s"
        (T.string_of_typ_expand t')
        (T.string_of_typ_expand t);
    t'


(* Cases *)

and infer_cases env t_pat t cases : T.typ =
  List.fold_left (infer_case env t_pat) t cases

and infer_case env t_pat t {it = {pat; exp}; at; _} =
  let ve = check_pat env t_pat pat in
  let t' = recover_with T.Non (infer_exp (adjoin_vals env ve)) exp in
  let t'' = T.lub t t' in
  if
    t'' = T.Any &&
    T.promote t <> T.Any && T.promote t' <> T.Any
  then
    warn env at "the switch has type %s because branches have inconsistent types,\nthis case produces type\n  %s\nthe previous produce type\n  %s"
      (T.string_of_typ t'')
      (T.string_of_typ_expand t)
      (T.string_of_typ_expand t');
  t''

and check_cases env t_pat t cases =
  List.iter (check_case env t_pat t) cases

and check_case env t_pat t {it = {pat; exp}; _} =
  let ve = check_pat env t_pat pat in
  recover (check_exp (adjoin_vals env ve) t) exp


(* Patterns *)

and infer_pat_exhaustive env pat : T.typ * val_env =
  let t, ve = infer_pat env pat in
  if not env.pre then
    if not (Coverage.check_pat pat t) then
      warn env pat.at "this pattern does not cover all possible values";
  t, ve

and infer_pat env pat : T.typ * val_env =
  assert (pat.note = T.Pre);
  let t, ve = infer_pat' env pat in
  if not env.pre then
    pat.note <- T.normalize t;
  t, ve

and infer_pat' env pat : T.typ * val_env =
  match pat.it with
  | WildP ->
    error env pat.at "cannot infer type of wildcard"
  | VarP _ ->
    error env pat.at "cannot infer type of variable"
  | LitP lit ->
    T.Prim (infer_lit env lit pat.at), T.Env.empty
  | SignP (op, lit) ->
    let t1 = T.Prim (infer_lit env lit pat.at) in
    (* Special case for subtyping *)
    let t = if t1 = T.Prim T.Nat then T.Prim T.Int else t1 in
    if not (Operator.has_unop t op) then
      local_error env pat.at "operator is not defined for operand type\n  %s"
        (T.string_of_typ_expand t);
    t, T.Env.empty
  | TupP pats ->
    let ts, ve = infer_pats pat.at env pats [] T.Env.empty in
    T.Tup ts, ve
  | ObjP pfs ->
    let (s, tfs), ve = infer_pat_fields pat.at env pfs [] T.Env.empty in
    T.Obj (s, tfs), ve
  | OptP pat1 ->
    let t1, ve = infer_pat env pat1 in
    T.Opt t1, ve
  | VariantP (i, pat1) ->
    let typ, ve = infer_pat env pat1 in
    T.Variant [(i.it, typ)], ve
  | AltP (pat1, pat2) ->
    let t1, ve1 = infer_pat env pat1 in
    let t2, ve2 = infer_pat env pat2 in
    let t = T.lub t1 t2 in
    if ve1 <> T.Env.empty || ve2 <> T.Env.empty then
      error env pat.at "variables are not allowed in pattern alternatives";
    t, T.Env.empty
  | AnnotP (pat1, typ) ->
    let t = check_typ env typ in
    t, check_pat env t pat1
  | ParP pat1 ->
    infer_pat env pat1

and infer_pats at env pats ts ve : T.typ list * val_env =
  match pats with
  | [] -> List.rev ts, ve
  | pat::pats' ->
    let t, ve1 = infer_pat env pat in
    let ve' = disjoint_union env at "duplicate binding for %s in pattern" ve ve1 in
    infer_pats at env pats' (t::ts) ve'

and infer_pat_fields at env pfs ts ve : (T.obj_sort * T.field list) * val_env =
  match pfs with
  | [] -> (T.(Object Local), List.rev ts), ve
  | pf::pfs' ->
    let typ, ve1 = infer_pat env pf.it.pat in
    let ve' = disjoint_union env at "duplicate binding for %s in pattern" ve ve1 in
    infer_pat_fields at env pfs' (T.{ lab = pf.it.id.it; typ }::ts) ve'

and check_pat_exhaustive env t pat : val_env =
  let ve = check_pat env t pat in
  if not env.pre then
    if not (Coverage.check_pat pat t) then
      warn env pat.at "this pattern does not cover all possible values";
  ve

and check_pat env t pat : val_env =
  assert (pat.note = T.Pre);
  if t = T.Pre then snd (infer_pat env pat) else
  let t' = T.normalize t in
  let ve = check_pat' env t' pat in
  if not env.pre then pat.note <- t';
  ve

and check_pat' env t pat : val_env =
  assert (t <> T.Pre);
  match pat.it with
  | WildP ->
    T.Env.empty
  | VarP id ->
    T.Env.singleton id.it t
  | LitP lit ->
    if not env.pre then check_lit env t lit pat.at;
    T.Env.empty
  | SignP (op, lit) ->
    if not env.pre then begin
      let t' = T.normalize t in
      if not (Operator.has_unop t op) then
        local_error env pat.at "operator cannot consume expected type\n  %s"
          (T.string_of_typ_expand t');
      check_lit env t' lit pat.at
    end;
    T.Env.empty
  | TupP pats ->
    (try
      let ts = T.as_tup_sub (List.length pats) t in
      check_pats env ts pats T.Env.empty pat.at
    with Invalid_argument _ ->
      error env pat.at "tuple pattern cannot consume expected type\n  %s"
        (T.string_of_typ_expand t)
    )
  | ObjP pfs ->
    (try
       let s, tfs = T.as_obj_sub "" t in
       if s = T.Actor then error env pat.at "object pattern cannot destructure actors";
       check_pat_fields env tfs (List.stable_sort compare_pat_field pfs) T.Env.empty pat.at
     with Invalid_argument _ ->
       error env pat.at "object pattern cannot consume expected type\n  %s"
         (T.string_of_typ_expand t)
    )
  | OptP pat1 ->
    (try
      let t1 = T.as_opt t in
      check_pat env t1 pat1
    with Invalid_argument _ ->
      error env pat.at "option pattern cannot consume expected type\n  %s"
        (T.string_of_typ_expand t)
    )
  | VariantP (i, pat1) ->
    begin
      try
        match List.find_opt (fun (c, _) -> i.it = c) (T.as_variant t) with
        | Some (_, typ) -> check_pat env typ pat1
        | None ->
           error env pat.at "variant pattern constructor %s cannot consume expected type\n  %s"
             i.it (T.string_of_typ_expand t)
      with Invalid_argument _ ->
        error env pat.at "variant pattern cannot consume expected type\n  %s"
          (T.string_of_typ_expand t)
    end
  | AltP (pat1, pat2) ->
    let ve1 = check_pat env t pat1 in
    let ve2 = check_pat env t pat2 in
    if ve1 <> T.Env.empty || ve2 <> T.Env.empty then
      error env pat.at "variables are not allowed in pattern alternatives";
    T.Env.empty
  | ParP pat1 ->
    check_pat env t pat1
  | _ ->
    let t', ve = infer_pat env pat in
    if not (T.sub t t') then
      error env pat.at "pattern of type\n  %s\ncannot consume expected type\n  %s"
        (T.string_of_typ_expand t')
        (T.string_of_typ_expand t);
    ve

and check_pats env ts pats ve at : val_env =
  match pats, ts with
  | [], [] -> ve
  | pat::pats', t::ts' ->
    let ve1 = check_pat env t pat in
    let ve' = disjoint_union env at "duplicate binding for %s in pattern" ve ve1 in
    check_pats env ts' pats' ve' at
  | [], ts ->
    local_error env at "tuple pattern has %i fewer components than expected type"
      (List.length ts); ve
  | ts, [] ->
    error env at "tuple pattern has %i more components than expected type"
      (List.length ts)

and check_pat_fields env tfs pfs ve at : val_env =
  let repeated l = function
    | [] -> None
    | (pf : pat_field)::_ -> if l = pf.it.id.it then Some pf.at else None in
  match pfs, tfs with
  | [], [] -> ve
  | pf::pfs', T.{ lab; typ }::tfs' ->
    begin match compare pf.it.id.it lab with
    | 0 ->
      if T.is_mut typ then error env pf.at "cannot pattern match mutable field %s" lab;
      let ve1 = check_pat env typ pf.it.pat in
      let ve' = disjoint_union env at "duplicate binding for %s in pattern" ve ve1 in
      begin match repeated lab pfs' with
      | None -> check_pat_fields env tfs' pfs' ve' at
      | Some at -> error env at "cannot pattern match repeated field %s" lab
      end
    | c when c > 0 ->
      check_pat_fields env tfs' pfs ve at
    | _ ->
      error env pf.at "object pattern field %s is not contained in expected type" pf.it.id.it
    end
  | [], _ -> ve
  | pf::_, [] ->
    error env pf.at "object pattern field %s is not contained in expected type" pf.it.id.it

and compare_pat_field {it={id = l1; pat; _};_} {it={id = l2; pat; _};_} = compare l1.it l2.it

(* Objects *)

and pub_fields fields : region T.Env.t * region T.Env.t =
  List.fold_right pub_field fields (T.Env.empty, T.Env.empty)

and pub_field field xs : region T.Env.t * region T.Env.t =
  match field.it with
  | {vis; dec} when vis.it = Public -> pub_dec dec xs
  | _ -> xs

and pub_dec dec xs : region T.Env.t * region T.Env.t =
  match dec.it with
  | ExpD _ -> xs
  | LetD (pat, _) -> pub_pat pat xs
  | VarD (id, _) -> pub_val_id id xs
  | ClassD (id, _, _, _, _, _) ->
    pub_val_id {id with note = ()} (pub_typ_id id xs)
  | TypD (id, _, _) -> pub_typ_id id xs
  | ModuleD (id, _) -> pub_val_id id xs


and pub_pat pat xs : region T.Env.t * region T.Env.t =
  match pat.it with
  | WildP | LitP _ | SignP _ -> xs
  | VarP id -> pub_val_id id xs
  | TupP pats -> List.fold_right pub_pat pats xs
  | ObjP pfs -> List.fold_right pub_pat_field pfs xs
  | AltP (pat1, _)
  | OptP pat1
  | VariantP (_, pat1)
  | AnnotP (pat1, _)
  | ParP pat1 ->
    pub_pat pat1 xs

and pub_pat_field pf xs =
  pub_pat pf.it.pat xs

and pub_typ_id id (xs, ys) : region T.Env.t * region T.Env.t =
  (T.Env.add id.it id.at xs, ys)

and pub_val_id id (xs, ys) : region T.Env.t * region T.Env.t =
  (xs, T.Env.add id.it id.at ys)

and is_actor_method dec : bool = match dec.it with
  | LetD ({ it = VarP _; _}, {it = FuncE _; _} ) -> true
  | _ -> false

and infer_obj env s fields at : T.typ =
  let decs = List.map (fun (field : exp_field) -> field.it.dec) fields in
  let _, scope = infer_block env decs at in
  let pub_typ, pub_val = pub_fields fields in
  (* TODO: type fields *)
  T.Env.iter (fun _ at' ->
    local_error env at' "public type fields not supported yet"
  ) pub_typ;
  let dom = T.Env.keys pub_val in
  let tfs =
    List.map (fun lab -> T.{lab; typ = T.Env.find lab scope.val_env}) dom in
  if not env.pre && s <> T.Object T.Local then begin
    List.iter (fun T.{lab; typ} ->
      if not (T.sub typ T.Shared) then
        error env (T.Env.find lab pub_val)
          "public shared object or actor field %s has non-shared type\n  %s"
          lab (T.string_of_typ_expand typ)
    ) tfs
  end;
  if not env.pre && s = T.Actor then begin
    List.iter (fun ef ->
      if ef.it.vis.it = Syntax.Public && not (is_actor_method ef.it.dec) then
        local_error env ef.it.dec.at "public actor field needs to be a manifest function"
    ) fields
  end;
  let t = T.Obj (s, tfs) in
  try T.avoid scope.con_env t with T.Unavoidable c ->
    error env at "local class type %s is contained in object or actor type\n  %s"
      (Con.to_string c)
      (T.string_of_typ_expand t)


(* Blocks and Declarations *)

and infer_block env decs at : T.typ * scope =
  let scope = infer_block_decs env decs in
  let t = infer_block_exps (adjoin env scope) decs in
  t, scope

and infer_block_decs env decs : scope =
  let scope = gather_block_typdecs env decs in
  let env' = adjoin {env with pre = true} scope in
  let scope_ce = infer_block_typdecs env' decs in
  let env'' = adjoin env scope_ce in
  let scope_ce' = infer_block_typdecs env'' decs in
  (* TBR: assertion does not work for types with binders, due to stamping *)
  (* assert (ce = ce'); *)
  let pre_scope_ve' = gather_block_valdecs env decs scope_ce' in
  let full_scope = infer_block_valdecs (adjoin env'' pre_scope_ve') decs pre_scope_ve' in
  full_scope

and infer_block_exps env decs : T.typ =
  match decs with
  | [] -> T.unit
  | [dec] -> infer_dec env dec
  | dec::decs' ->
    if not env.pre then recover (check_dec env T.unit) dec;
    recover_with T.Non (infer_block_exps env) decs'

and infer_dec env dec : T.typ =
  let t =
  match dec.it with
  | ExpD exp
  | LetD (_, exp) ->
    infer_exp env exp
  | VarD (_, exp) ->
    if not env.pre then ignore (infer_exp env exp);
    T.unit
  | ClassD (id, typ_binds, sort, pat, self_id, fields) ->
    let t = T.Env.find id.it env.vals in
    if not env.pre then begin
      let c = T.Env.find id.it env.typs in
      let cs, _ts, te, ce = check_typ_binds env typ_binds in
      let env' = adjoin_typs env te ce in
      let _, ve = infer_pat_exhaustive env' pat in
      let self_typ = T.Con (c, List.map (fun c -> T.Con (c, [])) cs) in
      let env'' =
        { (add_val (adjoin_vals env' ve) self_id.it self_typ) with
          labs = T.Env.empty;
          rets = None;
          async = false
        }
      in ignore (infer_obj env'' sort.it fields dec.at)
    end;
    t
  | TypD _ ->
    T.unit
  | ModuleD (id, decs) ->
    let t = try T.Env.find id.it env.vals with Not_found -> assert false in
    if not env.pre then begin
        ignore (infer_block env decs id.at) (* TBR *)
    end;
    t
  in
  let eff = A.infer_effect_dec dec in
  dec.note <- {note_typ = t; note_eff = eff};
  t


and check_block env t decs at : scope =
  let scope = infer_block_decs env decs in
  check_block_exps (adjoin env scope) t decs at;
  scope

and check_block_exps env t decs at =
  match decs with
  | [] ->
    if not (T.sub T.unit t) then
      local_error env at "empty block cannot produce expected type\n  %s"
        (T.string_of_typ_expand t)
  | [dec] ->
    check_dec env t dec
  | dec::decs' ->
    recover (check_dec env T.unit) dec;
    recover (check_block_exps env t decs') at

and check_dec env t dec =
  match dec.it with
  | ExpD exp ->
    check_exp env t exp;
    dec.note <- exp.note
(* TBR: push in external type annotation;
   unfortunately, this isn't enough, because of the earlier recursive phases
  | FuncD (id, [], pat, typ, exp) ->
    (* TBR: special-case unit? *)
    if T.eq env.cons t T.unit then
      ignore (infer_dec env dec)
    else
    (match T.nonopt env.cons t with
    | T.Func ([], t1, t2)->
      let ve = check_pat env t1 pat in
      let t2' = check_typ env typ in
      (* TBR: infer return type *)
      if not (T.eq env.cons t2 t2') then
        error dec.at "expected return type %s but found %s"
          (T.string_of_typ t2) (T.string_of_typ t2');
      let env' =
        {env with labs = T.Env.empty; rets = Some t2; async = false} in
      check_exp (adjoin_vals env' ve) t2 exp
    | _ ->
      error exp.at "function expression cannot produce expected type %s"
        (T.string_of_typ t)
    )
*)
  | _ ->
    let t' = infer_dec env dec in
    if not (T.eq t T.unit || T.sub t' t) then
      local_error env dec.at "expression of type\n  %s\ncannot produce expected type\n  %s"
        (T.string_of_typ_expand t')
        (T.string_of_typ_expand t)

(* move me to type.ml *)
and module_of_scope scope =
  let typ_fields =
    T.Env.fold
      (fun id con flds ->
        let kind = Con.kind con in
        { T.lab = id; T.typ = T.Kind (con,kind) }::flds) scope.typ_env  []
  in
  let fields =
    T.Env.fold
      (fun id typ flds ->
        { T.lab = id; T.typ = typ }::flds) scope.val_env typ_fields
  in
  T.Obj(T.Module, List.sort T.compare_field fields)

(* move me to type.ml *)
and scope_of_module t =
  match t with
  | T.Obj(T.Module, flds) ->
    List.fold_right
      (fun {T.lab;T.typ} scope ->
        match typ with
        | T.Kind (c,k) ->
          { scope with con_env = T.ConSet.add c scope.con_env;
                       typ_env = T.Env.add lab c scope.typ_env}
        | typ ->
          { scope with val_env = T.Env.add lab typ scope.val_env }) flds empty_scope
  | _ -> assert false


(* Pass 1: collect type identifiers and their arity *)
and gather_block_typdecs env decs : scope =
  List.fold_left (gather_dec_typdecs env) empty_scope decs



and infer_path env exp : T.typ option =
  match exp.it with
  | ImportE (_, fp) ->
    if !fp = "" then assert false;
    T.Env.find_opt (Syntax.id_of_full_path !fp).it env.vals
  | VarE id ->
    T.Env.find_opt id.it env.vals
  | DotE(path, id) ->
    begin
      match infer_path env path with
      | None -> None
      | Some t ->
        match T.promote t with
        | T.Obj (T.Module, flds) ->
          begin
            match T.lookup_field id.it flds with
            | t -> Some t
            | exception _ -> None
          end
        | _ -> None
    end
  | _ -> None


and is_module_path env exp =
  match infer_path env exp with
  | Some t ->
    begin
      match T.promote t with
      | T.Obj (T.Module, flds) ->
        true

      | _ -> false
    end
  | None -> false

and gather_dec_typdecs env scope dec : scope =
  match dec.it with
  | ExpD _ | LetD _ | VarD _ -> scope
  | TypD (id, binds, _) | ClassD (id, binds, _, _, _, _) ->
    if T.Env.mem id.it scope.typ_env then
      error env dec.at "duplicate definition for type %s in block" id.it;
    let pre_tbs = List.map (fun bind -> {T.var = bind.it.var.it; bound = T.Pre}) binds in
    let pre_k = T.Abs (pre_tbs, T.Pre) in
    let c = match id.note with
      | None -> let c = Con.fresh id.it pre_k in id.note <- Some c; c
      | Some c -> c  in
    let te' = T.Env.add id.it c scope.typ_env in
    let ce' = T.ConSet.disjoint_add c scope.con_env in
    let ve' =  match dec.it with
      | ClassD _ ->
        T.Env.add id.it T.Pre scope.val_env
      | _ -> scope.val_env
    in
<<<<<<< HEAD
    { typ_env = te'; con_env = ce'; val_env = ve' }
  | ModuleD (id, decs) ->
    (* TODO: this won't catch shadowing of ordinary val and module; instead gather vals here too?*)
    if T.Env.mem id.it scope.val_env then
      error env dec.at "duplicate definition for module %s in block" id.it;
    let scope' = gather_block_typdecs env decs in
    let ve' = T.Env.add id.it (module_of_scope scope') scope.val_env in
    {val_env = ve';
     typ_env = scope.typ_env;
     con_env = scope.con_env }
=======
    { typ_env = te'; lib_env = scope.lib_env; con_env = ce'; val_env = ve' }

>>>>>>> f8739b16

(* Pass 2 and 3: infer type definitions *)
and infer_block_typdecs env decs : scope =
  let _env', scope =
    List.fold_left (fun (env, scope) dec ->
      let scope' = infer_dec_typdecs env dec in
      adjoin env scope', adjoin_scope scope scope'
    ) (env, empty_scope) decs
  in scope

and infer_dec_typdecs env dec : scope =
  match dec.it with
  | LetD ({ it = VarP id; _ }, exp) when is_module_path env exp ->
    begin
      match infer_path env exp with
      | Some t -> { empty_scope with val_env = T.Env.singleton id.it t }
      | None -> empty_scope
    end
  | ExpD _ | LetD _ | VarD _ ->
    empty_scope
  | TypD (con_id, binds, typ) ->
    let c = T.Env.find con_id.it env.typs in
    let cs, ts, te, ce = check_typ_binds {env with pre = true} binds in
    let env' = adjoin_typs env te ce in
    let t = check_typ env' typ in
    let tbs = List.map2 (fun c t -> {T.var = Con.name c; bound = T.close cs t}) cs ts in
    let k = T.Def (tbs, T.close cs t) in
    { empty_scope with
      typ_env = T.Env.singleton con_id.it c ;
      con_env = infer_id_typdecs con_id c k }
  | ClassD (id, binds, sort, pat, self_id, fields) ->
    let c = T.Env.find id.it env.typs in
    let cs, ts, te, ce = check_typ_binds {env with pre = true} binds in
    let env' = adjoin_typs {env with pre = true} te ce in
    let _, ve = infer_pat env' pat in
    let self_typ = T.Con (c, List.map (fun c -> T.Con (c, [])) cs) in
    let env'' = add_val (adjoin_vals env' ve) self_id.it self_typ in
    let t = infer_obj env'' sort.it fields dec.at in
    let tbs = List.map2 (fun c t -> {T.var = Con.name c; bound = T.close cs t}) cs ts in
    let k = T.Def (tbs, T.close cs t) in
    { empty_scope with
      typ_env = T.Env.singleton id.it c ;
      con_env =     infer_id_typdecs id c k }
  | ModuleD (id, decs) ->
    let t = T.Env.find id.it env.vals in
    let scope = scope_of_module t in
    let env' = adjoin env scope in
    let mod_scope = infer_block_typdecs env' decs in
    { empty_scope with con_env = mod_scope.con_env;
                       val_env = T.Env.singleton id.it (module_of_scope mod_scope)}

and infer_id_typdecs id c k : con_env =
  assert (match k with T.Abs (_, T.Pre) -> false | _ -> true);
  (match Con.kind c with
  | T.Abs (_, T.Pre) ->
    T.set_kind c k;
    id.note <- Some c
  | k' -> assert (T.eq_kind k' k)
  );
  T.ConSet.singleton c

(* Pass 4: collect value identifiers *)
(* TODO: consider merging with gather_dec_type_decs so we can reject duplicate mod and
   val ids *)
and gather_block_valdecs env decs scope : scope =
  List.fold_left (gather_dec_valdecs env) scope decs

and gather_dec_valdecs env scope dec : scope =
  match dec.it with
  | ExpD _ | TypD _ -> scope
  | LetD (pat, _) -> adjoin_val_env scope (gather_pat env scope.val_env pat)
  | VarD (id, _) -> adjoin_val_env scope (gather_id env scope.val_env id)
  | ClassD (id, _ , _, _, _, _) ->  adjoin_val_env scope (gather_id env scope.val_env {id with note = ()})
  | ModuleD (id, decs) ->
    let t = T.Env.find id.it scope.val_env in
    let mod_scope = scope_of_module t in
    let mod_scope = gather_block_valdecs env decs mod_scope in
    adjoin_val_env scope (T.Env.singleton id.it (module_of_scope mod_scope))

and gather_pat env ve pat : val_env =
  match pat.it with
  | WildP | LitP _ | SignP _ -> ve
  | VarP id -> gather_id env ve id
  | TupP pats -> List.fold_left (gather_pat env) ve pats
  | ObjP pfs -> List.fold_left (gather_pat_field env) ve pfs
  | VariantP (_, pat1) | AltP (pat1, _) | OptP pat1 | AnnotP (pat1, _) | ParP pat1 -> gather_pat env ve pat1

and gather_pat_field env ve pf : val_env =
  gather_pat env ve pf.it.pat

and gather_id env ve id : val_env =
  begin
    match T.Env.find_opt id.it ve with
    | Some t ->
      begin
        match T.promote t with
        | T.Obj (T.Module, _flds) ->
          ()
        | t ->
          error env id.at "duplicate definition for %s in block" id.it
      end
    | None -> ()
  end;
  T.Env.add id.it T.Pre ve

(* Pass 5: infer value types *)
and infer_block_valdecs env decs scope : scope =
  let _, scope' =
    List.fold_left (fun (env, scope) dec ->
      let scope' = infer_dec_valdecs env dec in
      adjoin env scope', adjoin_scope scope scope'
    ) (env, scope) decs
  in scope'

and infer_dec_valdecs env dec : scope =
  match dec.it with
  | ExpD _ ->
    empty_scope
  | LetD (pat, exp) ->
    let t = infer_exp {env with pre = true} exp in
    let ve' = check_pat_exhaustive env t pat in
    { empty_scope with val_env = ve' }
  | VarD (id, exp) ->
    let t = infer_exp {env with pre = true} exp in
    { empty_scope with val_env = T.Env.singleton id.it (T.Mut t) }
  | TypD (con_id, binds, typ) ->
    let c = match con_id.note with
      | Some c -> c | _ -> assert false in
    { empty_scope with
      typ_env = T.Env.singleton con_id.it c;
      con_env = T.ConSet.singleton c }
  | ClassD (id, typ_binds, sort, pat, self_id, fields) ->
    let cs, ts, te, ce = check_typ_binds env typ_binds in
    let env' = adjoin_typs env te ce in
    let c = T.Env.find id.it env.typs in
    let t1, _ = infer_pat {env' with pre = true} pat in
    let ts1 = match pat.it with TupP _ -> T.as_seq t1 | _ -> [t1] in
    let t2 = T.Con (c, List.map (fun c -> T.Con (c, [])) cs) in
    let tbs = List.map2 (fun c t -> {T.var = Con.name c; bound = T.close cs t}) cs ts in
    { val_env = T.Env.singleton id.it
                  (T.Func (T.Local, T.Returns, tbs, List.map (T.close cs) ts1, [T.close cs t2]));
      typ_env = T.Env.singleton id.it c;
      con_env = T.ConSet.singleton c
    }
  | ModuleD (id, decs) ->
    let t = try T.Env.find id.it env.vals with _ -> assert false  in
    let mod_scope = scope_of_module t in
    let mod_scope' = infer_block_valdecs (adjoin {env with pre = true} mod_scope)
                       decs empty_scope in
    { empty_scope with
      val_env = T.Env.singleton id.it (module_of_scope mod_scope')}

(* Programs *)

let infer_prog scope prog : (T.typ * scope) Diag.result =
  Diag.with_message_store
    (fun msgs ->
      recover_opt
        (fun prog ->
          let env = env_of_scope msgs scope in
          let res = infer_block env prog.it prog.at in
          Definedness.check_prog msgs prog;
          res
        )
        prog
<<<<<<< HEAD
    )
=======
    )


let check_library scope (filename, prog) : scope Diag.result =
  Diag.with_message_store (fun msgs ->
    recover_opt
      (fun prog ->
        let env = env_of_scope msgs scope in
        let (typ, _scope) = infer_block env prog.it prog.at in
        Definedness.check_prog msgs prog;
        library_scope filename typ
      )
      prog
    )
>>>>>>> f8739b16
<|MERGE_RESOLUTION|>--- conflicted
+++ resolved
@@ -43,20 +43,12 @@
     con_env = T.ConSet.union scope1.con_env scope2.con_env;
   }
 
-<<<<<<< HEAD
+
 let adjoin_val_env scope ve = {scope with val_env = T.Env.adjoin scope.val_env ve}
-(*
-let adjoin_con_env c ce = {c with con_env = Con.Env.adjoin c.con_env ce}
-let adjoin_typ_env c te ce =
-  { c with
-    typ_env = T.Env.adjoin c.typ_env te;
-    con_env = Con.Env.adjoin c.con_env ce;
-  }
- *)
-=======
+
 let library_scope f t =
   { empty_scope with lib_env = T.Env.add f t empty_scope.lib_env }
->>>>>>> f8739b16
+
 
 (* Contexts (internal) *)
 
@@ -1276,7 +1268,7 @@
   match exp.it with
   | ImportE (_, fp) ->
     if !fp = "" then assert false;
-    T.Env.find_opt (Syntax.id_of_full_path !fp).it env.vals
+    T.Env.find_opt !fp env.libs
   | VarE id ->
     T.Env.find_opt id.it env.vals
   | DotE(path, id) ->
@@ -1326,8 +1318,7 @@
         T.Env.add id.it T.Pre scope.val_env
       | _ -> scope.val_env
     in
-<<<<<<< HEAD
-    { typ_env = te'; con_env = ce'; val_env = ve' }
+    { typ_env = te'; lib_env = scope.lib_env; con_env = ce'; val_env = ve' }
   | ModuleD (id, decs) ->
     (* TODO: this won't catch shadowing of ordinary val and module; instead gather vals here too?*)
     if T.Env.mem id.it scope.val_env then
@@ -1336,11 +1327,8 @@
     let ve' = T.Env.add id.it (module_of_scope scope') scope.val_env in
     {val_env = ve';
      typ_env = scope.typ_env;
+     lib_env = scope.lib_env;
      con_env = scope.con_env }
-=======
-    { typ_env = te'; lib_env = scope.lib_env; con_env = ce'; val_env = ve' }
-
->>>>>>> f8739b16
 
 (* Pass 2 and 3: infer type definitions *)
 and infer_block_typdecs env decs : scope =
@@ -1480,7 +1468,8 @@
     let ts1 = match pat.it with TupP _ -> T.as_seq t1 | _ -> [t1] in
     let t2 = T.Con (c, List.map (fun c -> T.Con (c, [])) cs) in
     let tbs = List.map2 (fun c t -> {T.var = Con.name c; bound = T.close cs t}) cs ts in
-    { val_env = T.Env.singleton id.it
+    { empty_scope with
+      val_env = T.Env.singleton id.it
                   (T.Func (T.Local, T.Returns, tbs, List.map (T.close cs) ts1, [T.close cs t2]));
       typ_env = T.Env.singleton id.it c;
       con_env = T.ConSet.singleton c
@@ -1506,21 +1495,25 @@
           res
         )
         prog
-<<<<<<< HEAD
     )
-=======
-    )
-
+
+let infer_library env prog at =
+  let typ,scope = infer_block env prog at in
+  match prog with
+  |  [{it = Syntax.ExpD _;_}] ->
+     typ
+  (* HACK: to be removed once we support module expressions, remove ModuleD *)
+  |  ds ->
+     module_of_scope scope
 
 let check_library scope (filename, prog) : scope Diag.result =
   Diag.with_message_store (fun msgs ->
     recover_opt
       (fun prog ->
         let env = env_of_scope msgs scope in
-        let (typ, _scope) = infer_block env prog.it prog.at in
+        let typ = infer_library env prog.it prog.at in
         Definedness.check_prog msgs prog;
         library_scope filename typ
       )
       prog
-    )
->>>>>>> f8739b16
+    )