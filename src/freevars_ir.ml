--- conflicted
+++ resolved
@@ -123,11 +123,6 @@
   | FuncD (cc, i, tp, p, t, e) ->
     (M.empty, S.singleton i.it) +++ under_lambda (exp e /// pat p)
   | TypD (i, tp, t) -> (M.empty, S.empty)
-<<<<<<< HEAD
-  | ActorClassD (cc, i, l, tp, p, i', efs) ->
-    (M.empty, S.singleton i.it) +++ under_lambda (close (exp_fields efs) /// pat p // i'.it)
-=======
->>>>>>> 0a902cf4
 
 (* The variables captured by a function. May include the function itself! *)
 and captured p e =
