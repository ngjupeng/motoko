--- conflicted
+++ resolved
@@ -59,104 +59,6 @@
 let show_var_for t : Construct.var =
   idE (show_name_for t) (show_fun_typ_for t)
 
-<<<<<<< HEAD
-(* The AST traversal *)
-
-let rec t_exps env decs = List.map (t_exp env) decs
-
-and t_exp env (e : Ir.exp) =
-  { e with it = t_exp' env e.it }
-
-and t_exp' env = function
-  | LitE l -> LitE l
-  | VarE id -> VarE id
-  | PrimE (ShowPrim ot, [exp1]) ->
-    let t' = T.normalize ot in
-    add_type env t';
-    let f = idE (show_name_for t') (show_fun_typ_for t') in
-    CallE (f, [], t_exp env exp1)
-  | PrimE (p, es) -> PrimE (p, t_exps env es)
-  | TupE exps -> TupE (t_exps env exps)
-  | OptE exp1 ->
-    OptE (t_exp env exp1)
-  | TagE (l, exp1) ->
-    TagE (l, t_exp env exp1)
-  | ProjE (exp1, n) ->
-    ProjE (t_exp env exp1, n)
-  | ActorE (id, ds, fields, typ) ->
-    ActorE (id, t_decs env ds, fields, typ)
-  | DotE (exp1, id) ->
-    DotE (t_exp env exp1, id)
-  | ActorDotE (exp1, id) ->
-    ActorDotE (t_exp env exp1, id)
-  | AssignE (exp1, exp2) ->
-    AssignE (t_exp env exp1, t_exp env exp2)
-  | ArrayE (mut, t, exps) ->
-    ArrayE (mut, t, t_exps env exps)
-  | IdxE (exp1, exp2) ->
-    IdxE (t_exp env exp1, t_exp env exp2)
-  | FuncE (s, c, id, typbinds, pat, typT, exp) ->
-    FuncE (s, c, id, typbinds, pat, typT, t_exp env exp)
-  | CallE (exp1, typs, exp2)  ->
-    CallE(t_exp env exp1, typs, t_exp env exp2)
-  | BlockE block -> BlockE (t_block env block)
-  | IfE (exp1, exp2, exp3) ->
-    IfE (t_exp env exp1, t_exp env exp2, t_exp env exp3)
-  | SwitchE (exp1, cases) ->
-    let cases' =
-      List.map
-        (fun {it = {pat;exp}; at; note} ->
-          {it = {pat = pat; exp = t_exp env exp}; at; note})
-        cases
-    in
-    SwitchE (t_exp env exp1, cases')
-  | TryE (exp1, cases) ->
-    let cases' =
-      List.map
-        (fun {it = {pat;exp}; at; note} ->
-          {it = {pat = pat; exp = t_exp env exp}; at; note})
-        cases
-    in
-    TryE (t_exp env exp1, cases')
-  | LoopE exp1 ->
-    LoopE (t_exp env exp1)
-  | LabelE (id, typ, exp1) ->
-    LabelE (id, typ, t_exp env exp1)
-  | BreakE (id, exp1) ->
-    BreakE (id, t_exp env exp1)
-  | RetE exp1 ->
-    RetE (t_exp env exp1)
-  | ThrowE exp1 ->
-    ThrowE (t_exp env exp1)
-  | AsyncE (tb, e, typ) -> AsyncE (tb, t_exp env e, typ) (* TBR *)
-  | AwaitE e -> AwaitE (t_exp env e)
-  | AssertE exp1 ->
-    AssertE (t_exp env exp1)
-  | DeclareE (id, typ, exp1) ->
-    DeclareE (id, typ, t_exp env exp1)
-  | DefineE (id, mut ,exp1) ->
-    DefineE (id, mut, t_exp env exp1)
-  | NewObjE (sort, ids, t) ->
-    NewObjE (sort, ids, t)
-  | SelfCallE (ts, e1, e2, e3) ->
-    SelfCallE (ts, t_exp env e1, t_exp env e2, t_exp env e3)
-
-and t_dec env dec = { dec with it = t_dec' env dec.it }
-
-and t_dec' env dec' =
-  match dec' with
-  | TypD con_id -> TypD con_id
-  | LetD (pat,exp) -> LetD (pat,t_exp env exp)
-  | VarD (id,exp) -> VarD (id,t_exp env exp)
-
-and t_decs env decs = List.map (t_dec env) decs
-
-and t_block env (ds, exp) = (t_decs env ds, t_exp env exp)
-
-and t_prog env (prog, flavor) = (t_block env prog, flavor)
-
-=======
->>>>>>> 7cea51ba
 
 (* Construction helpers *)
 
@@ -491,7 +393,7 @@
     RetE (t_exp env exp1)
   | ThrowE exp1 ->
     ThrowE (t_exp env exp1)
-  | AsyncE e -> AsyncE (t_exp env e)
+  | AsyncE (tb, e, typ) -> AsyncE (tb, t_exp env e, typ)
   | AwaitE e -> AwaitE (t_exp env e)
   | AssertE exp1 ->
     AssertE (t_exp env exp1)
